# Byte-compiled / optimized / DLL files
__pycache__/
*.py[cod]
*$py.class
test.py
# C extensions
*.so

# Distribution / packaging
.Python
build/
develop-eggs/
dist/
downloads/
eggs/
.eggs/
lib/
lib64/
parts/
sdist/
var/
wheels/
*.egg-info/
.installed.cfg
*.egg
/package
/temp
MANIFEST

# PyInstaller
#  Usually these files are written by a python script from a template
#  before PyInstaller builds the exe, so as to inject date/other infos into it.
*.manifest
*.spec

# Installer logs
pip-log.txt
pip-delete-this-directory.txt

# Unit test / coverage reports
htmlcov/
.tox/
.coverage
.coverage.*
.cache
nosetests.xml
coverage.xml
*.cover
.hypothesis/
.pytest_cache/

# Translations
*.mo
*.pot

# Django stuff:
*.log
local_settings.py
db.sqlite3

# Flask stuff:
instance/
.webassets-cache

# Scrapy stuff:
.scrapy

# Sphinx documentation
docs/_build/

# PyBuilder
target/

# Jupyter Notebook
.ipynb_checkpoints

# pyenv
.python-version

# celery beat schedule file
celerybeat-schedule

# SageMath parsed files
*.sage.py

# Environments
.env
.venv
env/
venv/
ENV/
env.bak/
venv.bak/

# Spyder project settings
.spyderproject
.spyproject

# Rope project settings
.ropeproject

# mkdocs documentation
/site

# mypy
.mypy_cache/

.vscode
.idea

# custom
*.pkl
*.pkl.json
*.log.json
*.whl
*.tar.gz
*.swp
*.log
*.tar.gz
source.sh
tensorboard.sh
.DS_Store
replace.sh
result.png
result.jpg
result.mp4

# Pytorch
*.pth
*.pt

<<<<<<< HEAD

=======
>>>>>>> 0db0ec55
# ast template
ast_index_file.py<|MERGE_RESOLUTION|>--- conflicted
+++ resolved
@@ -129,9 +129,5 @@
 *.pth
 *.pt
 
-<<<<<<< HEAD
-
-=======
->>>>>>> 0db0ec55
 # ast template
 ast_index_file.py