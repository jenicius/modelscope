--- conflicted
+++ resolved
@@ -9,12 +9,9 @@
     --work_dir './tmp' \
     --model 'damo/nlp_gpt3_text-generation_1.3B' \
     --train_dataset_name 'chinese-poetry-collection' \
-<<<<<<< HEAD
-=======
     --val_dataset_name 'chinese-poetry-collection' \
     --train_split 'train' \
     --val_split 'test' \
->>>>>>> 0db0ec55
     --preprocessor 'text-gen-jieba-tokenizer' \
     --src_txt 'text1' \
     --tgt_txt 'text2' \
