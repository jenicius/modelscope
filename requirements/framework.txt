--- conflicted
+++ resolved
@@ -7,13 +7,8 @@
 # for python3.7 python3.8 compatible
 numpy<=1.22.0
 oss2
-<<<<<<< HEAD
-# for datasets compatible
-pandas<=1.5.3
-=======
 # for datasets compatible and py37 py38 compatible
 pandas<1.4.0
->>>>>>> 0db0ec55
 Pillow>=6.2.0
 # pyarrow 9.0.0 introduced event_loop core dump
 pyarrow>=6.0.0,!=9.0.0
