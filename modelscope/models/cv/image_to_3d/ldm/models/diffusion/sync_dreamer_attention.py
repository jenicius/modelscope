--- conflicted
+++ resolved
@@ -1,12 +1,8 @@
 import torch
 import torch.nn as nn
 
-<<<<<<< HEAD
-import modelscope.models.cv.image_to_3d.ldm.modules.attention as attention
-=======
 from modelscope.models.cv.image_to_3d.ldm.modules.attention import (  # no qa
     checkpoint, default, zero_module)
->>>>>>> 383a4dc4
 from modelscope.models.cv.image_to_3d.ldm.modules.diffusionmodules.openaimodel import \
     UNetModel
 from modelscope.models.cv.image_to_3d.ldm.modules.diffusionmodules.util import \
@@ -101,14 +97,8 @@
         self.checkpoint = attention.checkpoint
 
     def forward(self, x, context=None):
-<<<<<<< HEAD
-
-        return attention.checkpoint(self._forward, (x, context),
-                                    self.parameters(), self.checkpoint)  # noqa
-=======
         return checkpoint(self._forward, (x, context), self.parameters(),
                           self.checkpoint)
->>>>>>> 383a4dc4
 
     def _forward(self, x, context):
         x_in = x
