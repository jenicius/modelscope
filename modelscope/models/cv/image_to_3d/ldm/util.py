--- conflicted
+++ resolved
@@ -1,12 +1,4 @@
 import importlib
-<<<<<<< HEAD
-from inspect import isfunction
-
-import cv2
-import numpy as np
-import PIL
-import torch
-=======
 import os
 import time
 from inspect import isfunction
@@ -17,7 +9,6 @@
 import PIL
 import torch
 import torchvision
->>>>>>> 383a4dc4
 from PIL import Image, ImageDraw, ImageFont
 from torch import optim
 
@@ -179,18 +170,6 @@
 class AdamWwithEMAandWings(optim.Optimizer):
     # credit to https://gist.github.com/crowsonkb/65f7265353f403714fce3b2595e0b298
     def __init__(
-<<<<<<< HEAD
-        self,
-        params,
-        lr=1.e-3,
-        betas=(0.9, 0.999),
-        eps=1.e-8,  # TODO: check hyperparameters before using
-        weight_decay=1.e-2,
-        amsgrad=False,
-        ema_decay=0.9999,  # ema decay to match previous code
-        ema_power=1.,
-        param_names=()):  # noqa
-=======
         self,  # noqa
         params,  # noqa
         lr=1.e-3,  # noqa
@@ -202,7 +181,6 @@
         ema_power=1.,  # noqa
         param_names=()):  # noqa
         # TODO: check hyperparameters before using
->>>>>>> 383a4dc4
         """AdamW that saves EMA versions of the parameters."""
         if not 0.0 <= lr:
             raise ValueError('Invalid learning rate: {}'.format(lr))
