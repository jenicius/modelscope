from .bert_for_sequence_classification import *  # noqa F403
<<<<<<< HEAD
from .nli_model import *  # noqa F403
=======
from .masked_language_model import *  # noqa F403
>>>>>>> 62c2877b
from .palm_for_text_generation import *  # noqa F403
from .sbert_for_sentence_similarity import *  # noqa F403
from .sbert_for_token_classification import *  # noqa F403
from .sentiment_classification_model import *  # noqa F403
from .zero_shot_classification_model import *  # noqa F403<|MERGE_RESOLUTION|>--- conflicted
+++ resolved
@@ -1,9 +1,6 @@
 from .bert_for_sequence_classification import *  # noqa F403
-<<<<<<< HEAD
+from .masked_language_model import *  # noqa F403
 from .nli_model import *  # noqa F403
-=======
-from .masked_language_model import *  # noqa F403
->>>>>>> 62c2877b
 from .palm_for_text_generation import *  # noqa F403
 from .sbert_for_sentence_similarity import *  # noqa F403
 from .sbert_for_token_classification import *  # noqa F403
