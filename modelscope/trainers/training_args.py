--- conflicted
+++ resolved
@@ -9,10 +9,7 @@
 
 from modelscope.trainers.cli_argument_parser import CliArgumentParser
 from modelscope.utils.config import Config
-<<<<<<< HEAD
-=======
 from modelscope.utils.constant import DEFAULT_DATASET_NAMESPACE
->>>>>>> 0db0ec55
 
 
 def set_flatten_value(values: Union[str, List[str]]):
@@ -66,21 +63,13 @@
         })
 
     train_dataset_namespace: str = field(
-<<<<<<< HEAD
-        default=None,
-=======
         default=DEFAULT_DATASET_NAMESPACE,
->>>>>>> 0db0ec55
         metadata={
             'help': 'The dataset namespace used for training',
         })
 
     val_dataset_namespace: str = field(
-<<<<<<< HEAD
-        default=None,
-=======
         default=DEFAULT_DATASET_NAMESPACE,
->>>>>>> 0db0ec55
         metadata={
             'help': 'The dataset namespace used for evaluating',
         })
@@ -128,17 +117,6 @@
             'help': 'A model id or model dir',
         })
 
-<<<<<<< HEAD
-    model_type: str = field(
-        default=None,
-        metadata={
-            'help':
-            'The mode type, if load_model_config is False, user need to fill this field',
-            'cfg_node': 'model.type'
-        })
-
-
-=======
     model_revision: str = field(
         default=None, metadata={
             'help': 'the revision of model',
@@ -153,7 +131,6 @@
         })
 
 
->>>>>>> 0db0ec55
 @dataclass
 class TrainArgs:
 
@@ -479,11 +456,7 @@
             _unknown[unknown[i].replace('-', '')] = parse_value(unknown[i + 1])
         args_dict = vars(args)
         self.manual_args += parser.manual_args
-<<<<<<< HEAD
-
-=======
         self._unknown_args.update(_unknown)
->>>>>>> 0db0ec55
         for key, value in deepcopy(args_dict).items():
             if key is not None and hasattr(self, key):
                 setattr(self, key, value)
@@ -539,11 +512,7 @@
                 "text2": "sequence2",
                 "label": "label",
             }
-<<<<<<< HEAD
-            "split": 0.8,
-=======
             "usage": 0.8,
->>>>>>> 0db0ec55
         }
     ]
     """
@@ -577,28 +546,16 @@
                 lambda x: x,
                 remove_columns=remove_columns,
                 features=new_features).rename_columns(ds['column_mapping'])
-<<<<<<< HEAD
-            split = ds['split']
-            if isinstance(split, str):
-                assert split in ('train', 'val')
-                if split == 'train':
-=======
             usage = ds['usage']
             if isinstance(usage, str):
                 assert usage in ('train', 'val')
                 if usage == 'train':
->>>>>>> 0db0ec55
                     train_set.append(dataset)
                 else:
                     eval_set.append(dataset)
             else:
-<<<<<<< HEAD
-                assert isinstance(split, float) and 0 < split < 1
-                ds_dict = dataset.train_test_split(train_size=split)
-=======
                 assert isinstance(usage, float) and 0 < usage < 1
                 ds_dict = dataset.train_test_split(train_size=usage)
->>>>>>> 0db0ec55
                 train_set.append(ds_dict['train'])
                 eval_set.append(ds_dict['test'])
 
