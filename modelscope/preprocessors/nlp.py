# Copyright (c) Alibaba, Inc. and its affiliates.

import uuid
from typing import Any, Dict, Union

from transformers import AutoTokenizer

from modelscope.utils.constant import Fields, InputFields
from modelscope.utils.type_assert import type_assert
from .base import Preprocessor
from .builder import PREPROCESSORS

__all__ = [
    'Tokenize', 'SequenceClassificationPreprocessor',
<<<<<<< HEAD
    'TextGenerationPreprocessor', 'TokenClassifcationPreprocessor',
    'NLIPreprocessor', 'SentimentClassificationPreprocessor'
=======
    'TextGenerationPreprocessor', 'ZeroShotClassificationPreprocessor',
    'TokenClassifcationPreprocessor'
>>>>>>> 88ee08c5
]


@PREPROCESSORS.register_module(Fields.nlp)
class Tokenize(Preprocessor):

    def __init__(self, tokenizer_name) -> None:
        self._tokenizer = AutoTokenizer.from_pretrained(tokenizer_name)

    def __call__(self, data: Union[str, Dict[str, Any]]) -> Dict[str, Any]:
        if isinstance(data, str):
            data = {InputFields.text: data}
        token_dict = self._tokenizer(data[InputFields.text])
        data.update(token_dict)
        return data


@PREPROCESSORS.register_module(
    Fields.nlp, module_name=r'nlp_structbert_nli_chinese-base')
class NLIPreprocessor(Preprocessor):

    def __init__(self, model_dir: str, *args, **kwargs):
        """preprocess the data via the vocab.txt from the `model_dir` path

        Args:
            model_dir (str): model path
        """

        super().__init__(*args, **kwargs)

        from sofa import SbertTokenizer
        self.model_dir: str = model_dir
        self.first_sequence: str = kwargs.pop('first_sequence',
                                              'first_sequence')
        self.second_sequence = kwargs.pop('second_sequence', 'second_sequence')
        self.sequence_length = kwargs.pop('sequence_length', 128)

        self.tokenizer = SbertTokenizer.from_pretrained(self.model_dir)

    @type_assert(object, tuple)
    def __call__(self, data: tuple) -> Dict[str, Any]:
        """process the raw input data

        Args:
            data (tuple): [sentence1, sentence2]
                sentence1 (str): a sentence
                    Example:
                        'you are so handsome.'
                sentence2 (str): a sentence
                    Example:
                        'you are so beautiful.'
        Returns:
            Dict[str, Any]: the preprocessed data
        """
        sentence1, sentence2 = data
        new_data = {
            self.first_sequence: sentence1,
            self.second_sequence: sentence2
        }
        # preprocess the data for the model input

        rst = {
            'id': [],
            'input_ids': [],
            'attention_mask': [],
            'token_type_ids': []
        }

        max_seq_length = self.sequence_length

        text_a = new_data[self.first_sequence]
        text_b = new_data[self.second_sequence]
        feature = self.tokenizer(
            text_a,
            text_b,
            padding=False,
            truncation=True,
            max_length=max_seq_length)

        rst['id'].append(new_data.get('id', str(uuid.uuid4())))
        rst['input_ids'].append(feature['input_ids'])
        rst['attention_mask'].append(feature['attention_mask'])
        rst['token_type_ids'].append(feature['token_type_ids'])

        return rst


@PREPROCESSORS.register_module(
    Fields.nlp, module_name=r'sbert-sentiment-classification')
class SentimentClassificationPreprocessor(Preprocessor):

    def __init__(self, model_dir: str, *args, **kwargs):
        """preprocess the data via the vocab.txt from the `model_dir` path

        Args:
            model_dir (str): model path
        """

        super().__init__(*args, **kwargs)

        from sofa import SbertTokenizer
        self.model_dir: str = model_dir
        self.first_sequence: str = kwargs.pop('first_sequence',
                                              'first_sequence')
        self.second_sequence = kwargs.pop('second_sequence', 'second_sequence')
        self.sequence_length = kwargs.pop('sequence_length', 128)

        self.tokenizer = SbertTokenizer.from_pretrained(self.model_dir)

    @type_assert(object, str)
    def __call__(self, data: str) -> Dict[str, Any]:
        """process the raw input data

        Args:
            data (str): a sentence
                Example:
                    'you are so handsome.'
        Returns:
            Dict[str, Any]: the preprocessed data
        """

        new_data = {self.first_sequence: data}
        # preprocess the data for the model input

        rst = {
            'id': [],
            'input_ids': [],
            'attention_mask': [],
            'token_type_ids': []
        }

        max_seq_length = self.sequence_length

        text_a = new_data[self.first_sequence]

        text_b = new_data.get(self.second_sequence, None)
        feature = self.tokenizer(
            text_a,
            text_b,
            padding='max_length',
            truncation=True,
            max_length=max_seq_length)

        rst['id'].append(new_data.get('id', str(uuid.uuid4())))
        rst['input_ids'].append(feature['input_ids'])
        rst['attention_mask'].append(feature['attention_mask'])
        rst['token_type_ids'].append(feature['token_type_ids'])

        return rst


@PREPROCESSORS.register_module(
    Fields.nlp, module_name=r'bert-sequence-classification')
class SequenceClassificationPreprocessor(Preprocessor):

    def __init__(self, model_dir: str, *args, **kwargs):
        """preprocess the data via the vocab.txt from the `model_dir` path

        Args:
            model_dir (str): model path
        """

        super().__init__(*args, **kwargs)

        from easynlp.modelzoo import AutoTokenizer
        self.model_dir: str = model_dir
        self.first_sequence: str = kwargs.pop('first_sequence',
                                              'first_sequence')
        self.second_sequence = kwargs.pop('second_sequence', 'second_sequence')
        self.sequence_length = kwargs.pop('sequence_length', 128)

        self.tokenizer = AutoTokenizer.from_pretrained(self.model_dir)
        print(f'this is the tokenzier {self.tokenizer}')

    @type_assert(object, (str, tuple, Dict))
    def __call__(self, data: Union[str, tuple, Dict]) -> Dict[str, Any]:
        """process the raw input data

        Args:
            data (str or tuple, Dict):
            sentence1 (str): a sentence
                    Example:
                        'you are so handsome.'
            or
            (sentence1, sentence2)
                sentence1 (str): a sentence
                    Example:
                        'you are so handsome.'
                sentence2 (str): a sentence
                    Example:
                        'you are so beautiful.'
            or
            {field1: field_value1, field2: field_value2}
            field1 (str): field name, default 'first_sequence'
            field_value1 (str): a sentence
                    Example:
                        'you are so handsome.'

            field2 (str): field name, default 'second_sequence'
            field_value2 (str): a sentence
                Example:
                    'you are so beautiful.'

        Returns:
            Dict[str, Any]: the preprocessed data
        """
        if isinstance(data, str):
            new_data = {self.first_sequence: data}
        elif isinstance(data, tuple):
            sentence1, sentence2 = data
            new_data = {
                self.first_sequence: sentence1,
                self.second_sequence: sentence2
            }
        else:
            new_data = data

        # preprocess the data for the model input

        rst = {
            'id': [],
            'input_ids': [],
            'attention_mask': [],
            'token_type_ids': []
        }

        max_seq_length = self.sequence_length

        text_a = new_data[self.first_sequence]
        text_b = new_data.get(self.second_sequence, None)
        feature = self.tokenizer(
            text_a,
            text_b,
            padding='max_length',
            truncation=True,
            max_length=max_seq_length)

        rst['id'].append(new_data.get('id', str(uuid.uuid4())))
        rst['input_ids'].append(feature['input_ids'])
        rst['attention_mask'].append(feature['attention_mask'])
        rst['token_type_ids'].append(feature['token_type_ids'])

        return rst


@PREPROCESSORS.register_module(Fields.nlp, module_name=r'palm2.0')
class TextGenerationPreprocessor(Preprocessor):

    def __init__(self, model_dir: str, tokenizer, *args, **kwargs):
        """preprocess the data using the vocab.txt from the `model_dir` path

        Args:
            model_dir (str): model path
        """
        super().__init__(*args, **kwargs)

        self.model_dir: str = model_dir
        self.first_sequence: str = kwargs.pop('first_sequence',
                                              'first_sequence')
        self.second_sequence: str = kwargs.pop('second_sequence',
                                               'second_sequence')
        self.sequence_length: int = kwargs.pop('sequence_length', 128)
        self.tokenizer = tokenizer

    @type_assert(object, str)
    def __call__(self, data: str) -> Dict[str, Any]:
        """process the raw input data

        Args:
            data (str): a sentence
                Example:
                    'you are so handsome.'

        Returns:
            Dict[str, Any]: the preprocessed data
        """
        import torch

        new_data = {self.first_sequence: data}
        # preprocess the data for the model input

        rst = {'input_ids': [], 'attention_mask': []}

        max_seq_length = self.sequence_length

        text_a = new_data.get(self.first_sequence, None)
        text_b = new_data.get(self.second_sequence, None)
        feature = self.tokenizer(
            text_a,
            text_b,
            padding='max_length',
            truncation=True,
            max_length=max_seq_length)

        rst['input_ids'].append(feature['input_ids'])
        rst['attention_mask'].append(feature['attention_mask'])

        return {k: torch.tensor(v) for k, v in rst.items()}


@PREPROCESSORS.register_module(
    Fields.nlp, module_name=r'bert-zero-shot-classification')
class ZeroShotClassificationPreprocessor(Preprocessor):

    def __init__(self, model_dir: str, *args, **kwargs):
        """preprocess the data via the vocab.txt from the `model_dir` path

        Args:
            model_dir (str): model path
        """

        super().__init__(*args, **kwargs)

        from sofa import SbertTokenizer
        self.model_dir: str = model_dir
        self.sequence_length = kwargs.pop('sequence_length', 512)
        self.tokenizer = SbertTokenizer.from_pretrained(self.model_dir)

    @type_assert(object, str)
    def __call__(self, data: str, hypothesis_template: str,
                 candidate_labels: list) -> Dict[str, Any]:
        """process the raw input data

        Args:
            data (str): a sentence
                Example:
                    'you are so handsome.'

        Returns:
            Dict[str, Any]: the preprocessed data
        """
        pairs = [[data, hypothesis_template.format(label)]
                 for label in candidate_labels]

        features = self.tokenizer(
            pairs,
            padding=True,
            truncation=True,
            max_length=self.sequence_length,
            return_tensors='pt',
            truncation_strategy='only_first')
        return features


@PREPROCESSORS.register_module(
    Fields.nlp, module_name=r'bert-token-classification')
class TokenClassifcationPreprocessor(Preprocessor):

    def __init__(self, model_dir: str, *args, **kwargs):
        """preprocess the data via the vocab.txt from the `model_dir` path

        Args:
            model_dir (str): model path
        """

        super().__init__(*args, **kwargs)

        from sofa import SbertTokenizer
        self.model_dir: str = model_dir
        self.tokenizer = SbertTokenizer.from_pretrained(self.model_dir)

    @type_assert(object, str)
    def __call__(self, data: str) -> Dict[str, Any]:
        """process the raw input data

        Args:
            data (str): a sentence
                Example:
                    'you are so handsome.'

        Returns:
            Dict[str, Any]: the preprocessed data
        """

        # preprocess the data for the model input

        text = data.replace(' ', '').strip()
        tokens = []
        for token in text:
            token = self.tokenizer.tokenize(token)
            tokens.extend(token)
        input_ids = self.tokenizer.convert_tokens_to_ids(tokens)
        input_ids = self.tokenizer.build_inputs_with_special_tokens(input_ids)
        attention_mask = [1] * len(input_ids)
        token_type_ids = [0] * len(input_ids)
        return {
            'text': text,
            'input_ids': input_ids,
            'attention_mask': attention_mask,
            'token_type_ids': token_type_ids
        }<|MERGE_RESOLUTION|>--- conflicted
+++ resolved
@@ -12,13 +12,9 @@
 
 __all__ = [
     'Tokenize', 'SequenceClassificationPreprocessor',
-<<<<<<< HEAD
-    'TextGenerationPreprocessor', 'TokenClassifcationPreprocessor',
-    'NLIPreprocessor', 'SentimentClassificationPreprocessor'
-=======
     'TextGenerationPreprocessor', 'ZeroShotClassificationPreprocessor',
-    'TokenClassifcationPreprocessor'
->>>>>>> 88ee08c5
+    'TokenClassifcationPreprocessor', 'NLIPreprocessor',
+    'SentimentClassificationPreprocessor'
 ]
 
 
