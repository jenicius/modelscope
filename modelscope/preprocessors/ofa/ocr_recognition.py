# Copyright (c) Alibaba, Inc. and its affiliates.
from typing import Any, Dict

import torch
import unicodedata2
from torchvision import transforms
from torchvision.transforms import InterpolationMode
from torchvision.transforms import functional as F
from zhconv import convert

from modelscope.utils.constant import ModeKeys
from .base import OfaBasePreprocessor

IMAGENET_DEFAULT_MEAN = (0.485, 0.456, 0.406)
IMAGENET_DEFAULT_STD = (0.229, 0.224, 0.225)


def ocr_resize(img, patch_image_size, is_document=False):
    img = img.convert('RGB')
    width, height = img.size

    if is_document:
        new_height, new_width = 64, 1920
    else:
        if width >= height:
            new_width = max(64, patch_image_size)
            new_height = max(64, int(patch_image_size * (height / width)))
            top = (patch_image_size - new_height) // 2
            bottom = patch_image_size - new_height - top
            left, right = 0, 0
        else:
            new_height = max(64, patch_image_size)
            new_width = max(64, int(patch_image_size * (width / height)))
            left = (patch_image_size - new_width) // 2
            right = patch_image_size - new_width - left
            top, bottom = 0, 0

    img_new = F.resize(
        img,
        (new_height, new_width),
        interpolation=InterpolationMode.BICUBIC,
    )

    if is_document:
        img_split = transforms.ToTensor()(img_new).chunk(4, dim=-1)
        img_new = transforms.ToPILImage()(torch.cat(img_split, dim=-2))
        new_width, new_height = img_new.size
        top = (patch_image_size - new_height) // 2
        bottom = patch_image_size - new_height - top
        left, right = 0, 0

    img_new = F.pad(
        img_new, padding=[left, top, right, bottom], padding_mode='edge')
    assert img_new.size == (patch_image_size, patch_image_size)

    return img_new


class OfaOcrRecognitionPreprocessor(OfaBasePreprocessor):

    def __init__(self,
                 cfg,
                 model_dir,
                 mode=ModeKeys.INFERENCE,
                 *args,
                 **kwargs):
        """preprocess the data

        Args:
            cfg(modelscope.utils.config.ConfigDict) : model config
            model_dir (str): model path,
            mode: preprocessor mode (model mode)
        """
        super(OfaOcrRecognitionPreprocessor,
              self).__init__(cfg, model_dir, mode, *args, **kwargs)
        # Initialize transform
        if self.cfg.model.imagenet_default_mean_and_std:
            mean = IMAGENET_DEFAULT_MEAN
            std = IMAGENET_DEFAULT_STD
        else:
            mean = [0.5, 0.5, 0.5]
            std = [0.5, 0.5, 0.5]

        self.patch_resize_transform = transforms.Compose([
            lambda image: ocr_resize(
                image,
                self.cfg.model.patch_image_size,
                is_document=self.cfg.model.is_document),
            transforms.ToTensor(),
            transforms.Normalize(mean=mean, std=std),
        ])

    def __call__(self, data: Dict[str, Any]) -> Dict[str, Any]:
        if self.mode == ModeKeys.TRAIN:
            return self._build_train_sample(data)
        else:
            return self._build_infer_sample(data)

    def _build_train_sample(self, data: Dict[str, Any]) -> Dict[str, Any]:
        sample = self._build_infer_sample(data)
<<<<<<< HEAD
        target = data[self.column_map['text']]
        target = target.translate(self.transtab).strip()
=======
        target = sample['label']
>>>>>>> 3b21ff10
        target_token_list = target.strip().split()
        target = ' '.join(target_token_list[:self.max_tgt_length])
        sample['target'] = self.tokenize_text(target, add_bos=False)
        sample['prev_output_tokens'] = torch.cat(
            [self.bos_item, sample['target'][:-1]])
        return sample

    def _build_infer_sample(self, data: Dict[str, Any]) -> Dict[str, Any]:
        image = self.get_img_pil(data[self.column_map['image']])
        patch_image = self.patch_resize_transform(image)
        prompt = self.cfg.model.get('prompt', '图片上的文字是什么?')
        inputs = self.tokenize_text(prompt)

        sample = {
            'source': inputs,
            'patch_image': patch_image,
            'patch_mask': torch.tensor([True])
        }
        if 'text' in self.column_map and self.column_map['text'] in data:
<<<<<<< HEAD
            sample['label'] = data[self.column_map['text']]
=======
            target = data[self.column_map['text']]
            target = unicodedata2.normalize('NFKC', convert(target, 'zh-hans'))
            sample['label'] = target
>>>>>>> 3b21ff10
        return sample<|MERGE_RESOLUTION|>--- conflicted
+++ resolved
@@ -98,12 +98,7 @@
 
     def _build_train_sample(self, data: Dict[str, Any]) -> Dict[str, Any]:
         sample = self._build_infer_sample(data)
-<<<<<<< HEAD
-        target = data[self.column_map['text']]
-        target = target.translate(self.transtab).strip()
-=======
         target = sample['label']
->>>>>>> 3b21ff10
         target_token_list = target.strip().split()
         target = ' '.join(target_token_list[:self.max_tgt_length])
         sample['target'] = self.tokenize_text(target, add_bos=False)
@@ -123,11 +118,7 @@
             'patch_mask': torch.tensor([True])
         }
         if 'text' in self.column_map and self.column_map['text'] in data:
-<<<<<<< HEAD
-            sample['label'] = data[self.column_map['text']]
-=======
             target = data[self.column_map['text']]
             target = unicodedata2.normalize('NFKC', convert(target, 'zh-hans'))
             sample['label'] = target
->>>>>>> 3b21ff10
         return sample